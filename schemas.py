--- conflicted
+++ resolved
@@ -1,14 +1,8 @@
 from pydantic import BaseModel, EmailStr, Field
 from datetime import datetime
-<<<<<<< HEAD
 from typing import Optional, List
 from fastapi import UploadFile
 from models import DocumentType
-=======
-from typing import Optional, Union, List
-from fastapi import UploadFile
-from models import Document, DocumentType
->>>>>>> c737af49
 
 
 # User schemas
@@ -157,6 +151,7 @@
 # Simplified Document Content Schema
 class DocumentContent(BaseModel):
     """Simplified document content structure"""
+
     page_id: str
     title: str
     content: str
@@ -260,6 +255,7 @@
     doc_type: DocumentType
     external_link: Optional[str] = None
 
+
 class AIMeetingNarrationRequest(BaseModel):
     documents: List[DocumentSchema]
     attendee: str
