--- conflicted
+++ resolved
@@ -146,11 +146,12 @@
 
     class Config:
         from_attributes = True
-<<<<<<< HEAD
-=======
+
+
 # Standardized Document Content Schemas
 class ConfluenceDocumentContent(BaseModel):
     """Standardized Confluence document content structure"""
+
     page_id: str
     title: str
     space_name: str
@@ -164,6 +165,7 @@
 
 class JiraDocumentContent(BaseModel):
     """Standardized JIRA document content structure"""
+
     issue_key: str
     summary: str
     description: str
@@ -185,6 +187,7 @@
 
 class FileDocumentContent(BaseModel):
     """Standardized file document content structure"""
+
     original_filename: str
     content_type: str
     file_size: int
@@ -199,15 +202,27 @@
 # Comprehensive Document API Schemas
 class DocumentImportRequest(BaseModel):
     """Unified request for importing documents from various sources"""
-    source: str = Field(..., description="Source type: 'url', 'file', or 'content'")
-    url: Optional[str] = Field(None, description="URL for Confluence or JIRA links")
-    filename: Optional[str] = Field(None, description="Custom filename (auto-generated if not provided)")
-    include_subtasks: bool = Field(True, description="Include subtasks for JIRA issues")
-    content: Optional[dict] = Field(None, description="Raw content for direct import")
+
+    source: str = Field(
+        ..., description="Source type: 'url', 'file', or 'content'"
+    )
+    url: Optional[str] = Field(
+        None, description="URL for Confluence or JIRA links"
+    )
+    filename: Optional[str] = Field(
+        None, description="Custom filename (auto-generated if not provided)"
+    )
+    include_subtasks: bool = Field(
+        True, description="Include subtasks for JIRA issues"
+    )
+    content: Optional[dict] = Field(
+        None, description="Raw content for direct import"
+    )
 
 
 class DocumentImportResponse(BaseModel):
     """Unified response for document imports"""
+
     document_id: int
     source_type: str
     title: str
@@ -216,61 +231,45 @@
     external_link: Optional[str] = None
     message: str
     metadata: Optional[dict] = None
->>>>>>> 66178d42
 
 
 # Meeting schemas
 class MeetingBase(BaseModel):
-<<<<<<< HEAD
     title: str
     description: Optional[str] = None
     project_id: Optional[int] = None
     attendees: Optional[List[str]] = []  # List of attendee emails
     documentation_links: Optional[List[str]] = []  # List of documentation URLs
     additional_information: Optional[str] = None
-    meeting_link: Optional[str] = None  # Custom meeting room link
 
 
 class MeetingCreate(MeetingBase):
     start_time: datetime
     end_time: datetime
-    documents: Optional[List[dict]] = []  # Optional documents to create
-=======
-    title: Optional[str] = None
-    description: Optional[str] = None
-    start_time: Optional[datetime] = None
-    end_time: Optional[datetime] = None
-    meeting_link: Optional[str] = None
-    external_id: Optional[str] = None
-    participants: Optional[dict] = None
-    meta_data: Optional[dict] = None
-
-
-class MeetingCreate(MeetingBase):
-    pass
->>>>>>> 66178d42
+    meeting_link: Optional[str] = None  # Custom meeting room link
+    # Document import fields
+    document_source: Optional[str] = None  # "url", "file", "content"
+    document_url: Optional[str] = None
+    document_filename: Optional[str] = None
+    document_content: Optional[str] = None
+    include_subtasks: bool = True
 
 
 class MeetingResponse(MeetingBase):
     id: int
-<<<<<<< HEAD
     start_time: datetime
     end_time: datetime
+    meeting_link: Optional[str] = None
     google_calendar_event_id: Optional[str] = None
     status: str = "scheduled"
     created_at: datetime
     updated_at: Optional[datetime] = None
-=======
-    created_at: datetime
-    updated_at: Optional[datetime] = None
     documents: List[DocumentResponse] = []
->>>>>>> 66178d42
-
-    class Config:
-        from_attributes = True
-
-
-<<<<<<< HEAD
+
+    class Config:
+        from_attributes = True
+
+
 class MeetingUpdate(BaseModel):
     title: Optional[str] = None
     description: Optional[str] = None
@@ -280,13 +279,4 @@
     documentation_links: Optional[List[str]] = None
     additional_information: Optional[str] = None
     meeting_link: Optional[str] = None
-    status: Optional[str] = None
-=======
-class MeetingWithDocumentsResponse(MeetingResponse):
-    """Meeting response with documents included via left join"""
-    documents: List[DocumentResponse] = []
-
-    class Config:
-        from_attributes = True
-
->>>>>>> 66178d42
+    status: Optional[str] = None