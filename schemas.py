--- conflicted
+++ resolved
@@ -146,73 +146,19 @@
 
     class Config:
         from_attributes = True
-<<<<<<< HEAD
-
-
-# Standardized Document Content Schemas
-class ConfluenceDocumentContent(BaseModel):
-    """Standardized Confluence document content structure"""
-
-=======
 # Simplified Document Content Schema
 class DocumentContent(BaseModel):
     """Simplified document content structure"""
->>>>>>> c0a2f1ed
     page_id: str
     title: str
     content: str
-<<<<<<< HEAD
-    html_content: str
-    url: str
-    created: str
-    updated: str
-    version: int
-
-
-class JiraDocumentContent(BaseModel):
-    """Standardized JIRA document content structure"""
-
-    issue_key: str
-    summary: str
-    description: str
-    issue_type: str
-    status: str
-    priority: str
-    assignee: str
-    reporter: str
-    project_name: str
-    project_key: str
-    epic_name: Optional[str] = None
-    epic_link: Optional[str] = None
-    created: str
-    updated: str
-    subtasks: List[dict] = []
-    comments: List[dict] = []
-    url: str
-
-
-class FileDocumentContent(BaseModel):
-    """Standardized file document content structure"""
-
-    original_filename: str
-    content_type: str
-    file_size: int
-    content: str
-    extraction_method: str
-    upload_timestamp: str
-    is_text_file: bool
-    is_document_file: bool
-    source_type: str = "file"
-=======
     url: str
     source: str  # jira, confluence, file
->>>>>>> c0a2f1ed
 
 
 # Comprehensive Document API Schemas
 class DocumentImportRequest(BaseModel):
     """Unified request for importing documents from various sources"""
-<<<<<<< HEAD
 
     source: str = Field(
         ..., description="Source type: 'url', 'file', or 'content'"
@@ -229,13 +175,6 @@
     content: Optional[dict] = Field(
         None, description="Raw content for direct import"
     )
-=======
-    source: str = Field(..., description="Source type: 'url', 'file', or 'content'")
-    url: Optional[str] = Field(None, description="URL for Confluence or JIRA links")
-    filename: Optional[str] = Field(None, description="Custom filename (auto-generated if not provided)")
-    include_subtasks: bool = Field(True, description="Include subtasks for JIRA issues")
-    content: Optional[str] = Field(None, description="Raw content for direct import")
->>>>>>> c0a2f1ed
 
 
 class DocumentImportResponse(BaseModel):
